--- conflicted
+++ resolved
@@ -25,10 +25,8 @@
     ) -> ToolExecutionResponse:
         """Sends an email using the user's Gmail account."""
         try:
-<<<<<<< HEAD
             signed_body = (body or "") + '\n\nEmail directive handled by <a href="https://app.mypraxos.com">My Praxos</a>'
             result = await gmail_integration.send_email(recipient, subject, signed_body, from_account=from_account)
-=======
             from src.utils.constant import NO_WATERMARK_USER_IDS
 
             singed_body = (body if body else "")
@@ -36,7 +34,6 @@
                 singed_body += '\n\nEmail directive handled by <a href="https://app.mypraxos.com/log-in">My Praxos</a>'
             
             result = await gmail_integration.send_email(recipient, subject, singed_body)
->>>>>>> e5cdec98
             return ToolExecutionResponse(status="success", result=result)
         except Exception as e:
             logger.error(f"Error sending email: {e}", exc_info=True)
