--- conflicted
+++ resolved
@@ -6,13 +6,9 @@
 from bson import ObjectId
 from src.utils.logging.base_logger import setup_logger
 logger = setup_logger(__name__)
-<<<<<<< HEAD
-from datetime import timezone, timedelta, datetime
-=======
  
 from datetime import timezone, timedelta,datetime
 import pytz
->>>>>>> 534dc36c
 class UserService:
     def __init__(self):
         self._client = None
